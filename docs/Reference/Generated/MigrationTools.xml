--- conflicted
+++ resolved
@@ -620,29 +620,17 @@
         </member>
         <member name="F:ThisAssembly.Git.Commit">
             <summary>
-<<<<<<< HEAD
             => @"2a65fba"
-=======
-            => @"300540f"
->>>>>>> 54e931cc
             </summary>
         </member>
         <member name="F:ThisAssembly.Git.Sha">
             <summary>
-<<<<<<< HEAD
             => @"2a65fba1adb90e66152bca9640dfceb4e413536b"
-=======
-            => @"300540fc7d62b0bf663655e4c1836cfe669e9f5b"
->>>>>>> 54e931cc
             </summary>
         </member>
         <member name="F:ThisAssembly.Git.CommitDate">
             <summary>
-<<<<<<< HEAD
             => @"2024-08-15T08:50:44+01:00"
-=======
-            => @"2024-08-14T10:15:08+01:00"
->>>>>>> 54e931cc
             </summary>
         </member>
         <member name="F:ThisAssembly.Git.Commits">
@@ -652,11 +640,7 @@
         </member>
         <member name="F:ThisAssembly.Git.Tag">
             <summary>
-<<<<<<< HEAD
             => @"v15.1.8-Preview.8-46-g2a65fba"
-=======
-            => @"v15.1.8-Preview.8"
->>>>>>> 54e931cc
             </summary>
         </member>
         <member name="F:ThisAssembly.Git.BaseTag">
