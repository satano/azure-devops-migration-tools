--- conflicted
+++ resolved
@@ -9,9 +9,6 @@
 - name: sample
   order: 1
   description: 
-<<<<<<< HEAD
-  code: There is no sample, but you can check the classic below for a general feel.
-=======
   code: >-
     {
       "MigrationTools": {
@@ -64,7 +61,6 @@
         }
       }
     }
->>>>>>> 6b0e67d6
   sampleFor: MigrationTools.Tools.TfsNodeStructureToolOptions
 - name: classic
   order: 3
@@ -74,14 +70,6 @@
       "$type": "TfsNodeStructureToolOptions",
       "Enabled": false,
       "Areas": {
-<<<<<<< HEAD
-        "Filters": [],
-        "Mappings": []
-      },
-      "Iterations": {
-        "Filters": [],
-        "Mappings": []
-=======
         "Filters": [
           "*\\Team 1,*\\Team 1\\**"
         ],
@@ -119,7 +107,6 @@
             "Replacement": "MigrationTest5$1"
           }
         ]
->>>>>>> 6b0e67d6
       },
       "ShouldCreateMissingRevisionPaths": false,
       "ReplicateAllExistingNodes": false
@@ -132,11 +119,7 @@
 options:
 - parameterName: Areas
   type: NodeOptions
-<<<<<<< HEAD
-  description: 'Rules to apply to the Area Path. Is an object of NodeOptions e.g. { "Filters": ["*/**"], "Mappings": { "^oldProjectName([\\\\]?.*)$": "targetProjectA$1", } }'
-=======
   description: 'Rules to apply to the Area Path. Is an object of NodeOptions e.g. { "Filters": ["*/**"], "Mappings": [{"Match": "^oldProjectName([\\\\]?.*)$", "Replacement": "targetProjectA$1"}] }'
->>>>>>> 6b0e67d6
   defaultValue: '{"Filters": [], "Mappings": []}'
 - parameterName: Enabled
   type: Boolean
@@ -144,11 +127,7 @@
   defaultValue: missing XML code comments
 - parameterName: Iterations
   type: NodeOptions
-<<<<<<< HEAD
-  description: 'Rules to apply to the Area Path. Is an object of NodeOptions e.g. { "Filters": ["*/**"], "Mappings": { "^oldProjectName([\\\\]?.*)$": "targetProjectA$1", } }'
-=======
   description: 'Rules to apply to the Iteration Path. Is an object of NodeOptions e.g. { "Filters": ["*/**"], "Mappings": [{"Match": "^oldProjectName([\\\\]?.*)$", "Replacement": "targetProjectA$1"}] }'
->>>>>>> 6b0e67d6
   defaultValue: '{"Filters": [], "Mappings": []}'
 - parameterName: ReplicateAllExistingNodes
   type: Boolean
