---
optionsClassName: TfsNodeStructureToolOptions
optionsClassFullName: MigrationTools.Tools.TfsNodeStructureToolOptions
configurationSamples:
- name: defaults
  order: 2
  description: 
  code: There are no defaults! Check the sample for options!
  sampleFor: MigrationTools.Tools.TfsNodeStructureToolOptions
- name: sample
  order: 1
  description: 
<<<<<<< HEAD
  code: There is no sample, but you can check the classic below for a general feel.
=======
  code: >-
    {
      "MigrationTools": {
        "Version": "16.0",
        "CommonTools": {
          "TfsNodeStructureTool": {
            "Areas": {
              "Filters": [
                "*\\Team 1,*\\Team 1\\**"
              ],
              "Mappings": [
                {
                  "Match": "^migrationSource1([\\\\]?.*)$",
                  "Replacement": "MigrationTest5$1"
                },
                {
                  "Match": "^Skypoint Cloud([\\\\]?.*)$",
                  "Replacement": "MigrationTest5$1"
                },
                {
                  "Match": "^7473924d-c47f-4089-8f5c-077c728b576e([\\\\]?.*)$",
                  "Replacement": "MigrationTest5$1"
                }
              ]
            },
            "Enabled": "True",
            "Iterations": {
              "Filters": [
                "*\\Sprint*",
                "*\\Sprint*\\**"
              ],
              "Mappings": [
                {
                  "Match": "^migrationSource1([\\\\]?.*)$",
                  "Replacement": "MigrationTest5$1"
                },
                {
                  "Match": "^Skypoint Cloud([\\\\]?.*)$",
                  "Replacement": "MigrationTest5$1"
                },
                {
                  "Match": "^7473924d-c47f-4089-8f5c-077c728b576e([\\\\]?.*)$",
                  "Replacement": "MigrationTest5$1"
                }
              ]
            },
            "ReplicateAllExistingNodes": "True",
            "ShouldCreateMissingRevisionPaths": "True"
          }
        }
      }
    }
>>>>>>> 6b0e67d6
  sampleFor: MigrationTools.Tools.TfsNodeStructureToolOptions
- name: classic
  order: 3
  description: 
  code: >-
    {
      "$type": "TfsNodeStructureToolOptions",
      "Enabled": false,
      "Areas": {
<<<<<<< HEAD
        "Filters": [],
        "Mappings": []
      },
      "Iterations": {
        "Filters": [],
        "Mappings": []
=======
        "Filters": [
          "*\\Team 1,*\\Team 1\\**"
        ],
        "Mappings": [
          {
            "Match": "^migrationSource1([\\\\]?.*)$",
            "Replacement": "MigrationTest5$1"
          },
          {
            "Match": "^Skypoint Cloud([\\\\]?.*)$",
            "Replacement": "MigrationTest5$1"
          },
          {
            "Match": "^7473924d-c47f-4089-8f5c-077c728b576e([\\\\]?.*)$",
            "Replacement": "MigrationTest5$1"
          }
        ]
      },
      "Iterations": {
        "Filters": [
          "*\\Sprint*",
          "*\\Sprint*\\**"
        ],
        "Mappings": [
          {
            "Match": "^migrationSource1([\\\\]?.*)$",
            "Replacement": "MigrationTest5$1"
          },
          {
            "Match": "^Skypoint Cloud([\\\\]?.*)$",
            "Replacement": "MigrationTest5$1"
          },
          {
            "Match": "^7473924d-c47f-4089-8f5c-077c728b576e([\\\\]?.*)$",
            "Replacement": "MigrationTest5$1"
          }
        ]
>>>>>>> 6b0e67d6
      },
      "ShouldCreateMissingRevisionPaths": false,
      "ReplicateAllExistingNodes": false
    }
  sampleFor: MigrationTools.Tools.TfsNodeStructureToolOptions
description: Tool for creating missing area and iteration path nodes in the target project during migration. Configurable through TfsNodeStructureToolOptions to specify which node types to create.
className: TfsNodeStructureTool
typeName: Tools
architecture: 
options:
- parameterName: Areas
  type: NodeOptions
<<<<<<< HEAD
  description: 'Rules to apply to the Area Path. Is an object of NodeOptions e.g. { "Filters": ["*/**"], "Mappings": { "^oldProjectName([\\\\]?.*)$": "targetProjectA$1", } }'
=======
  description: 'Rules to apply to the Area Path. Is an object of NodeOptions e.g. { "Filters": ["*/**"], "Mappings": [{"Match": "^oldProjectName([\\\\]?.*)$", "Replacement": "targetProjectA$1"}] }'
>>>>>>> 6b0e67d6
  defaultValue: '{"Filters": [], "Mappings": []}'
- parameterName: Enabled
  type: Boolean
  description: If set to `true` then the tool will run. Set to `false` and the processor will not run.
  defaultValue: missing XML code comments
- parameterName: Iterations
  type: NodeOptions
<<<<<<< HEAD
  description: 'Rules to apply to the Area Path. Is an object of NodeOptions e.g. { "Filters": ["*/**"], "Mappings": { "^oldProjectName([\\\\]?.*)$": "targetProjectA$1", } }'
=======
  description: 'Rules to apply to the Iteration Path. Is an object of NodeOptions e.g. { "Filters": ["*/**"], "Mappings": [{"Match": "^oldProjectName([\\\\]?.*)$", "Replacement": "targetProjectA$1"}] }'
>>>>>>> 6b0e67d6
  defaultValue: '{"Filters": [], "Mappings": []}'
- parameterName: ReplicateAllExistingNodes
  type: Boolean
  description: missing XML code comments
  defaultValue: missing XML code comments
- parameterName: ShouldCreateMissingRevisionPaths
  type: Boolean
  description: When set to True the susyem will try to create any missing missing area or iteration paths from the revisions.
  defaultValue: missing XML code comments
status: missing XML code comments
processingTarget: missing XML code comments
classFile: src/MigrationTools.Clients.TfsObjectModel/Tools/TfsNodeStructureTool.cs
optionsClassFile: src/MigrationTools.Clients.TfsObjectModel/Tools/TfsNodeStructureToolOptions.cs

redirectFrom:
- /Reference/Tools/TfsNodeStructureToolOptions/
layout: reference
toc: true
permalink: /Reference/Tools/TfsNodeStructureTool/
title: TfsNodeStructureTool
categories:
- Tools
- 
topics:
- topic: notes
  path: docs/Reference/Tools/TfsNodeStructureTool-notes.md
  exists: true
  markdown: >
    ## Iteration Maps and Area Maps


    **NOTE: It is NOT posible to migrate a work item if the Area or Iteration path does not exist on the target project. This is because the work item will be created with the same Area and Iteration path as the source work item. If the path does not exist, the work item will not be created. _There is not way around this!_**


    You have two options to solve this problem:


    1. You can manually create the mentioned work items. This is a good option if you have a small number of work items or a small number of missing nodes. This will not work if you have work items that were moved from one project to another. Those Nodes are impossible to create in the target project.

    2. You can use the `AreaMaps` and `IterationMaps` to remap the nodes to existing nodes in the target project. This is a good option if you have a large number of work items or a large number of missing nodes.


    ### Overview


    These two configuration elements apply after the `NodeBasePaths` selector, i.e.

    only on Areas and Iterations that have been selected for migration. They allow

    to change the area path, respectively the iteration path, of migrated work items.


    These remapping rules are applied both while creating path nodes in the target

    project and when migrating work items.


    These remapping rules are applied with a higher priority than the

    `PrefixProjectToNodes` option. This means that if no declared rule matches the

    path and the `PrefixProjectToNodes` option is enabled, then the old behavior is

    used.


    The syntax is a dictionary of regular expressions and the replacement text.


    _Warning_: These follow the

    [.net regular expression language](https://docs.microsoft.com/en-us/dotnet/standard/base-types/regular-expression-language-quick-reference).

    The key in the dictionary is a regular expression search pattern, while the

    value is a regular expression replacement pattern. It is therefore possible to

    use back-references in the replacement string.


    _Warning_: Special characters in the acceptation of regular expressions _and_

    json both need to be escaped. For a key, this means, for example, that a

    literal backslash must be escaped for the regular expression language `\\`

    _and_ each of these backslashes must then be escaped for the json encoding:

    `\\\\`. In the replacement string, a literal `$` must be escaped with an

    additional `$` if it is followed by a number (due to the special meaning in

    regular expression replacement strings), while a backslash must be escaped

    (`\\`) due to the special meaning in json.


    _Advice_: To avoid unexpected results, always match terminating backslashes in

    the search pattern and replacement string: if a search pattern ends with a

    backslash, you should also put one in the replacement string, and if the search

    pattern does not include a terminating backslash, then none should be included

    in the replacement string.


    ### Configuration


    ```json

    "IterationMaps": {
      "^OriginalProject\\\\Path1(?=\\\\Sprint 2022)": "TargetProject\\AnotherPath\\NewTeam",
      "^OriginalProject\\\\Path1(?=\\\\Sprint 2020)": "TargetProject\\AnotherPath\\Archives\\Sprints 2020",
      "^OriginalProject\\\\Path2": "TargetProject\\YetAnotherPath\\Path2",
    },

    "AreaMaps": {
      "^OriginalProject\\\\(DescopeThis|DescopeThat)": "TargetProject\\Archive\\Descoped\\",
      "^OriginalProject\\\\(?!DescopeThis|DescopeThat)": "TargetProject\\NewArea\\",
    }

    ```


    - `"^OriginalProject\\\\Path1(?=\\\\Sprint 2022)": "TargetProject\\AnotherPath\\NewTeam",`

      In an iteration path, `OriginalProject\Path1` found at the beginning of the
      path, when followed by `\Sprint 2022`, will be replaced by
      `TargetProject\AnotherPath\NewTeam`.

      `OriginalProject\Path1\Sprint 2022\Sprint 01` will become
      `TargetProject\AnotherPath\NewTeam\Sprint 2022\Sprint 01` but
      `OriginalProject\Path1\Sprint 2020\Sprint 03` will _not_ be transformed by
      this rule.

    - `"^OriginalProject\\\\Path1(?=\\\\Sprint 2020)": "TargetProject\\AnotherPath\\Archives\\Sprints 2020",`

      In an iteration path, `OriginalProject\Path1` found at the beginning of the
      path, when followed by `\Sprint 2020`, will be replaced by
      `TargetProject\AnotherPath\Archives\\Sprints 2020`.

      `OriginalProject\Path1\Sprint 2020\Sprint 01` will become
      `TargetProject\AnotherPath\Archives\Sprint 2020\Sprint 01` but
      `OriginalProject\Path1\Sprint 2021\Sprint 03` will _not_ be transformed by
      this rule.

    - `"^OriginalProject\\\\Path2": "TargetProject\\YetAnotherPath\\Path2",`

      In an iteration path, `OriginalProject\Path2` will be replaced by
      `TargetProject\YetAnotherPath\Path2`.

    - `"^OriginalProject\\\\(DescopeThis|DescopeThat)": "TargetProject\\Archive\\Descoped\\",`

      In an area path, `OriginalProject\` found at the beginning of the path, when
      followed by either `DescopeThis` or `DescopeThat` will be replaced by `TargetProject\Archive\Descoped\`.

      `OriginalProject\DescopeThis\Area` will be transformed to
      `TargetProject\Archive\Descoped\DescopeThis\Area`.
      `OriginalProject\DescopeThat\Product` will be transformed to
      `TargetProject\Archive\Descoped\DescopeThat\Product`.

    - `"^OriginalProject\\\\(?!DescopeThis|DescopeThat)": "TargetProject\\NewArea\\",`

      In an area path, `OriginalProject\` found at the beginning of the path will be
      replaced by `TargetProject\NewArea\` unless it is followed by `DescopeThis` or
      `DescopeThat`.

      `OriginalProject\ValidArea\` would be replaced by
      `TargetProject\NewArea\ValidArea\` but `OriginalProject\DescopeThis` would not
      be modified by this rule.

    ### PrefixProjectToNodes


    The `PrefixProjectToNodes` was an option that was used to prepend the source project name to the target set of nodes. This was super valuable when the target Project already has nodes and you dont want to merge them all together. This is now replaced by the `AreaMaps` and `IterationMaps` options.


    ```

    "IterationMaps": {
      "^SourceServer\\\\(.*)" , "TargetServer\\SourceServer\\$1",
    },

    "AreaMaps": {
       "^SourceServer\\\\(.*)" , "TargetServer\\SourceServer\\$1",
    }

    ```


    =======


    ### More Complex Regex


    Before your migration starts it will validate that all of the Areas and Iterations from the **Source** work items revisions exist on the **Target**. Any that do not exist will be flagged in the logs and if and the migration will stop just after it outputs a list of the missing nodes.


    Our algorithm that converts the Source nodes to Target nodes processes the mappings at that time. This means that any valid mapped nodes will never be caught by the `This path is not anchored in the source project` message as they are already altered to be valid.


    > We recently updated the logging for this part of the system to more easily debug both your mappings and to see what they system is doing with the nodes and their current state. You can set `"LogLevel": "Debug"` to see the details.


    To add a mapping, you can follow the documentation with this being the simplest way:


    ```

    "IterationMaps": {
      "WorkItemMovedFromProjectName\\\\Iteration 1": "TargetProject\\Sprint 1",
    },

    "AreaMaps": {
       "WorkItemMovedFromProjectName\\\\Team 2": "TargetProject\\ProductA\\Team 2",
    }

    ```


    Or you can use regular expressions to match the missing area or iteration paths:


    ```

    "IterationMaps": {
      "^OriginalProject\\\\Path1(?=\\\\Sprint 2022)": "TargetProject\\AnotherPath\\NewTeam",
      "^OriginalProject\\\\Path1(?=\\\\Sprint 2020)": "TargetProject\\AnotherPath\\Archives\\Sprints 2020",
      "^OriginalProject\\\\Path2": "TargetProject\\YetAnotherPath\\Path2",
    },

    "AreaMaps": {
      "^OriginalProject\\\\(DescopeThis|DescopeThat)": "TargetProject\\Archive\\Descoped\\",
      "^OriginalProject\\\\(?!DescopeThis|DescopeThat)": "TargetProject\\NewArea\\",
    }

    ```


    If you want to use the matches in the replacement you can use the following:


    ```

    "IterationMaps": {
      "^\\\\oldproject1(?:\\\\([^\\\\]+))?\\\\([^\\\\]+)$": "TargetProject\\Q1\$2",
    }

    ```


    If the old iteration path was `\oldproject1\Custom Reporting\Sprint 13`, then this would result in a match for each Iteration node after the project node. You would then be able to reference any of the nodes using "$" and then the number of the match.


    Regular expressions are much more difficult to build and debug so it is a good idea to use a [regular expression tester](https://regex101.com/) to check that you are matching the right things and to build them in ChatGTP.


    _NOTE: You need `\\` to escape a `\` the pattern, and `\\` to escape a `\` in JSON. Therefor on the left of the match you need 4 `\` to represent the `\\` for the pattern and only 2 `\` in the match_


    ![image](https://github.com/nkdAgility/azure-devops-migration-tools/assets/5205575/2cf50929-7ea9-4a71-beab-dd8ff3b5b2a8)


    ### Example with PrefixProjectToNodes


    This will prepend a bucket to the area and iteration paths. This is useful when you want to keep the original paths but also want to be able to identify them as being from the original project.


    ````json


    ```json

    "AreaMaps": {
      "^OriginalProject(?:\\\\([^\\\\]+))?\\\\([^\\\\]+)$": "TargetProject\\BucketForIncommingAreas\$2",
    },

    "IterationMaps": {
      "^OriginalProject(?:\\\\([^\\\\]+))?\\\\([^\\\\]+)$": "TargetProject\\BucketForIncommingInterations\$2",
    }

    ````


    ### Example with AreaMaps and IterationMaps


    ```

    "CommonEnrichersConfig": [
        {
        "$type": "TfsNodeStructureOptions",
        "PrefixProjectToNodes": false,
        "NodeBasePaths": [],
        "AreaMaps": {
          "^Skypoint Cloud$" : "MigrationTest5"
        },
        "IterationMaps": {
          "^Skypoint Cloud\\\\Sprint 1$" : "MigrationTest5\\Sprint 1"
        },
        "ShouldCreateMissingRevisionPaths": true,
        "ReplicateAllExistingNodes":  true
      }
    ],

    ```


    ## <a name="Filters"></a>Filters


    The `NodeBasePaths` entry allows the filtering of the nodes to be replicated on the target projects. To try to explain the correct usage let us assume that we have a source team project `SourceProj` with the following node structures


    - AreaPath
      - SourceProj
      - SourceProj\Team 1
      - SourceProj\Team 2
      - SourceProj\Team 2\Sub-Area 1
      - SourceProj\Team 2\Sub-Area 2
      - SourceProj\Team 3
    - IterationPath
      - SourceProj
      - SourceProj\Sprint 1
      - SourceProj\Sprint 2
      - SourceProj\Sprint 2\Sub-Iteration
      - SourceProj\Sprint 3

    Depending upon what node structures you wish to migrate you would need the following settings. Exclusions are also possible by prefixing a path with an exclamation mark `!`. Example are


    |              |                                                                                                                                                                                                                                                                                                                                                  |

    | ------------ | ------------------------------------------------------------------------------------------------------------------------------------------------------------------------------------------------------------------------------------------------------------------------------------------------------------------------------------------------ |

    | Intention    | Migrate all areas and iterations and all Work Items                                                                                                                                                                                                                                                                                              |

    | Filters      | `[]`                                                                                                                                                                                                                                                                                                                                             |

    | Comment      | The same AreaPath and Iteration Paths are created on the target as on the source. Hence, all migrated WI remain in their existing area and iteration paths. <br/> This will be affected by the `AreaMaps` and `IterationMaps` settings.                                                                                                          |

    |              |

    | Intention    | Only migrate area path `Team 2` and it associated Work Items, but all iteration paths                                                                                                                                                                                                                                                            |

    | NodeBasePath | `["*\\Team 2", "*\\Sprint*"]`                                                                                                                                                                                                                                                                                                                    |

    | Comment      | Only the area path ending `Team 2` will be migrated. <br>The `WIQLQuery` should be edited to limit the WI migrated to this area path e.g. add `AND [System.AreaPath] UNDER 'SampleProject\\Team 2'` . <br> The migrated WI will have an area path of `TargetProj\Team 2` but retain their iteration paths matching the sprint name on the source |

    |              |

    | Intention    | Move the `Team 2` area, including its `Sub-Area`, and any others at the same level                                                                                                                                                                                                                                                               |

    | NodeBasePath | `["*\\Team 2", "Team 2\\*"]`                                                                                                                                                                                                                                                                                                                     |

    | Comment      | The Work Items will have to be restricted to the right areas, e.g. with `AND [System.AreaPath] UNDER 'SampleProject\\Team 2' AND [System.AreaPath] NOT UNDER 'SampleProject\\Team 2\\Sub-Area'`, otherwise their migration will fail                                                                                                             |

    |              |

    | Intention    | Move the `Team 2` area, but not its `Sub-Area`                                                                                                                                                                                                                                                                                                   |

    | NodeBasePath | `["*\\Team 2", "!Team 2\\SubArea"]`                                                                                                                                                                                                                                                                                                              |

    | Comment      | The Work Items will have to be restricted to the right areas, e.g. with `AND [System.AreaPath] UNDER 'SampleProject\\Team 2' AND [System.AreaPath] NOT UNDER 'SampleProject\\Team 2\\Sub-Area'`, otherwise their migration will fail                                                                                                             |


    # Patterns


    The following patterns are supported:


    > | Wildcard | Description                                                           | Example      | Matches                                                  | Does not match                        |

    > | -------- | --------------------------------------------------------------------- | ------------ | -------------------------------------------------------- | ------------------------------------- |

    > | \*       | matches any number of any characters including none                   | Law\*        | Law, Laws, or Lawyer                                     |

    > | ?        | matches any single character                                          | ?at          | Cat, cat, Bat or bat                                     | at                                    |

    > | [abc]    | matches one character given in the bracket                            | [CB]at       | Cat or Bat                                               | cat or bat                            |

    > | [a-z]    | matches one character from the range given in the bracket             | Letter[0-9]  | Letter0, Letter1, Letter2 up to Letter9                  | Letters, Letter or Letter10           |

    > | [!abc]   | matches one character that is not given in the bracket                | [!C]at       | Bat, bat, or cat                                         | Cat                                   |

    > | [!a-z]   | matches one character that is not from the range given in the bracket | Letter[!3-5] | Letter1, Letter2, Letter6 up to Letter9 and Letterx etc. | Letter3, Letter4, Letter5 or Letterxx |


    In addition, Glob also supports:


    | Wildcard | Description                                                                                        | Example       | Matches                                            | Does not match |

    | -------- | -------------------------------------------------------------------------------------------------- | ------------- | -------------------------------------------------- | -------------- |

    | `**`     | matches any number of path / directory segments. When used must be the only contents of a segment. | /\*\*/some.\* | /foo/bar/bah/some.txt, /some.txt, or /foo/some.txt |


    # Escaping special characters


    Wrap special characters `?, *, [` in square brackets in order to escape them.

    You can also use negation when doing this.
- topic: introduction
  path: docs/Reference/Tools/TfsNodeStructureTool-introduction.md
  exists: true
  markdown: ''

---<|MERGE_RESOLUTION|>--- conflicted
+++ resolved
@@ -10,9 +10,6 @@
 - name: sample
   order: 1
   description: 
-<<<<<<< HEAD
-  code: There is no sample, but you can check the classic below for a general feel.
-=======
   code: >-
     {
       "MigrationTools": {
@@ -65,7 +62,6 @@
         }
       }
     }
->>>>>>> 6b0e67d6
   sampleFor: MigrationTools.Tools.TfsNodeStructureToolOptions
 - name: classic
   order: 3
@@ -75,14 +71,6 @@
       "$type": "TfsNodeStructureToolOptions",
       "Enabled": false,
       "Areas": {
-<<<<<<< HEAD
-        "Filters": [],
-        "Mappings": []
-      },
-      "Iterations": {
-        "Filters": [],
-        "Mappings": []
-=======
         "Filters": [
           "*\\Team 1,*\\Team 1\\**"
         ],
@@ -120,7 +108,6 @@
             "Replacement": "MigrationTest5$1"
           }
         ]
->>>>>>> 6b0e67d6
       },
       "ShouldCreateMissingRevisionPaths": false,
       "ReplicateAllExistingNodes": false
@@ -133,11 +120,7 @@
 options:
 - parameterName: Areas
   type: NodeOptions
-<<<<<<< HEAD
-  description: 'Rules to apply to the Area Path. Is an object of NodeOptions e.g. { "Filters": ["*/**"], "Mappings": { "^oldProjectName([\\\\]?.*)$": "targetProjectA$1", } }'
-=======
   description: 'Rules to apply to the Area Path. Is an object of NodeOptions e.g. { "Filters": ["*/**"], "Mappings": [{"Match": "^oldProjectName([\\\\]?.*)$", "Replacement": "targetProjectA$1"}] }'
->>>>>>> 6b0e67d6
   defaultValue: '{"Filters": [], "Mappings": []}'
 - parameterName: Enabled
   type: Boolean
@@ -145,11 +128,7 @@
   defaultValue: missing XML code comments
 - parameterName: Iterations
   type: NodeOptions
-<<<<<<< HEAD
-  description: 'Rules to apply to the Area Path. Is an object of NodeOptions e.g. { "Filters": ["*/**"], "Mappings": { "^oldProjectName([\\\\]?.*)$": "targetProjectA$1", } }'
-=======
   description: 'Rules to apply to the Iteration Path. Is an object of NodeOptions e.g. { "Filters": ["*/**"], "Mappings": [{"Match": "^oldProjectName([\\\\]?.*)$", "Replacement": "targetProjectA$1"}] }'
->>>>>>> 6b0e67d6
   defaultValue: '{"Filters": [], "Mappings": []}'
 - parameterName: ReplicateAllExistingNodes
   type: Boolean
