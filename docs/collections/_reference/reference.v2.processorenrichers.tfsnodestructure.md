---
optionsClassName: TfsNodeStructureOptions
optionsClassFullName: MigrationTools.Enrichers.TfsNodeStructureOptions
configurationSamples:
- name: default
  description: 
  code: >-
    {
      "$type": "TfsNodeStructureOptions",
      "Enabled": true,
      "NodeBasePaths": null,
      "AreaMaps": {
        "$type": "Dictionary`2"
      },
      "IterationMaps": {
        "$type": "Dictionary`2"
      },
      "ShouldCreateMissingRevisionPaths": true,
      "ReplicateAllExistingNodes": false
    }
  sampleFor: MigrationTools.Enrichers.TfsNodeStructureOptions
description: The TfsNodeStructureEnricher is used to create missing nodes in the target project. To configure it add a `TfsNodeStructureOptions` section to `CommonEnrichersConfig` in the config file. Otherwise defaults will be applied.
className: TfsNodeStructure
typeName: ProcessorEnrichers
architecture: v2
options:
- parameterName: AreaMaps
  type: Dictionary
  description: Remapping rules for area paths, implemented with regular expressions. The rules apply with a higher priority than the `PrefixProjectToNodes`, that is, if no rule matches the path and the `PrefixProjectToNodes` option is enabled, then the old `PrefixProjectToNodes` behavior is applied.
  defaultValue: '{}'
- parameterName: Enabled
  type: Boolean
<<<<<<< HEAD
  description: If enabled this will run this migrator
  defaultValue: true
=======
  description: For internal use
  defaultValue: missng XML code comments
>>>>>>> 9594196d
- parameterName: IterationMaps
  type: Dictionary
  description: Remapping rules for iteration paths, implemented with regular expressions. The rules apply with a higher priority than the `PrefixProjectToNodes`, that is, if no rule matches the path and the `PrefixProjectToNodes` option is enabled, then the old `PrefixProjectToNodes` behavior is applied.
  defaultValue: '{}'
- parameterName: NodeBasePaths
  type: String[]
  description: The root paths of the Ares / Iterations you want migrate. See [NodeBasePath Configuration](#nodebasepath-configuration)
  defaultValue: '["/"]'
- parameterName: RefName
  type: String
  description: For internal use
  defaultValue: missng XML code comments
- parameterName: ReplicateAllExistingNodes
  type: Boolean
  description: missng XML code comments
  defaultValue: missng XML code comments
- parameterName: ShouldCreateMissingRevisionPaths
  type: Boolean
  description: When set to True the susyem will try to create any missing missing area or iteration paths from the revisions.
  defaultValue: missng XML code comments
status: missng XML code comments
processingTarget: missng XML code comments
classFile: /src/MigrationTools.Clients.AzureDevops.ObjectModel/ProcessorEnrichers/TfsNodeStructure.cs
optionsClassFile: /src/MigrationTools.Clients.AzureDevops.ObjectModel/ProcessorEnrichers/TfsNodeStructureOptions.cs

redirectFrom: []
layout: reference
toc: true
permalink: /Reference/v2/ProcessorEnrichers/TfsNodeStructure/
title: TfsNodeStructure
categories:
- ProcessorEnrichers
- v2
topics:
- topic: notes
  path: /docs/Reference/v2/ProcessorEnrichers/TfsNodeStructure-notes.md
  exists: true
<<<<<<< HEAD
  markdown: >2-



    ## Iteration Maps and Area Maps


    **NOTE: It is NOT posible to migrate a work item if the Area or Iteration path does not exist on the target project. This is because the work item will be created with the same Area and Iteration path as the source work item. If the path does not exist, the work item will not be created. _There is not way around this!_**


    You have two options to solve this problem:


    1. You can manually create the mentioned work items. This is a good option if you have a small number of work items or a small number of missing nodes. This will not work if you have work items that were moved from one project to another. Those Nodes are impossible to create in the target project.

    1. You can use the `AreaMaps` and `IterationMaps` to remap the nodes to existing nodes in the target project. This is a good option if you have a large number of work items or a large number of missing nodes.


    ### Overview
=======
  markdown: >-
    ## <a name="NodeBasePath"></a>NodeBasePath Configuration ##

    The `NodeBasePaths` entry allows the filtering of the nodes to be replicated on the target projects. To try to explain the correct usage let us assume that we have a source team project `SourceProj` with the following node structures


    - AreaPath
       - SourceProj
       - SourceProj\Team 1
       - SourceProj\Team 2
       - SourceProj\Team 2\Sub-Area
       - SourceProj\Team 3
    - IterationPath
       - SourceProj
       - SourceProj\Sprint 1
       - SourceProj\Sprint 2
       - SourceProj\Sprint 2\Sub-Iteration
       - SourceProj\Sprint 3

    Depending upon what node structures you wish to migrate you would need the following settings. Exclusions are also possible by prefixing a path with an exclamation mark `!`. Example are


    | | |

    |-|-|

    | Intention    | Migrate all areas and iterations and all Work Items

    | NodeBasePath | `[]`

    | Comment      | The same AreaPath and Iteration Paths are created on the target as on the source. Hence, all migrated WI remain in their existing area and iteration paths

    ||

    | Intention    | Only migrate area path `Team 2` and it associated Work Items, but all iteration paths

    | NodeBasePath | `["Team 2", "Sprint"]`

    | Comment      | Only the area path ending `Team 2` will be migrated. <br>The `WIQLQueryBit` should be edited to limit the WI migrated to this area path e.g. add `AND [System.AreaPath] UNDER 'SampleProject\\Team 2'` . <br> The migrated WI will have an area path of `TargetProj\Team 2` but retain their iteration paths matching the sprint name on the source

    ||

    | Intention    | Only migrate iterations structure

    | NodeBasePath | `["Sprint"]`

    | Comment      | Only the area path ending `Team 2` will be migrated<br>All the iteration paths will be migrated. <br> The migrated WI will have the default area path of `TargetProj` as their source area path was not migrated i.e. `TargetProj`<br> The migrated WI will have an iteration path match the sprint name on the source

    ||

    | Intention    | Move all WI to the existing area and iteration paths on the targetProj

    | NodeBasePath | `["DUMMY VALUE"]`

    | Comment      | As the `NodeBasePath` does not match any source area or iteration path no nodes are migrated. <br>Migrated WI will be assigned to any matching area or iteration paths. If no matching ones can be found they will default to the respective root values

    ||

    | Intention    | Move the `Team 2` area, but not its `Sub-Area`

    | NodeBasePath | `["Team 2", "!Team 2\\SubArea"]`

    | Comment      | The Work Items will have to be restricted to the right areas, e.g. with `AND [System.AreaPath] UNDER 'SampleProject\\Team 2' AND [System.AreaPath] NOT UNDER 'SampleProject\\Team 2\\Sub-Area'`, otherwise their migratin will fail



    # Iteration Maps and Area Maps
>>>>>>> 9594196d


    These two configuration elements apply after the `NodeBasePaths` selector, i.e.

    only on Areas and Iterations that have been selected for migration. They allow

    to change the area path, respectively the iteration path, of migrated work items.


    These remapping rules are applied both while creating path nodes in the target

    project and when migrating work items.


    These remapping rules are applied with a higher priority than the

    `PrefixProjectToNodes` option. This means that if no declared rule matches the

    path and the `PrefixProjectToNodes` option is enabled, then the old behavior is

    used.


    The syntax is a dictionary of regular expressions and the replacement text.


    *Warning*: These follow the

    [.net regular expression language](https://docs.microsoft.com/en-us/dotnet/standard/base-types/regular-expression-language-quick-reference).

    The key in the dictionary is a regular expression search pattern, while the

    value is a regular expression replacement pattern. It is therefore possible to

    use back-references in the replacement string.


    *Warning*: Special characters in the acceptation of regular expressions _and_

    json both need to be escaped. For a key, this means, for example, that a

    literal backslash must be escaped for the regular expression language `\\`

    _and_ each of these backslashes must then be escaped for the json encoding:

    `\\\\`. In the replacement string, a literal `$` must be escaped with an

    additional `$` if it is followed by a number (due to the special meaning in

    regular expression replacement strings), while a backslash must be escaped

    (`\\`) due to the special meaning in json.


    *Advice*: To avoid unexpected results, always match terminating backslashes in

    the search pattern and replacement string: if a search pattern ends with a

    backslash, you should also put one in the replacement string, and if the search

    pattern does not include a terminating backslash, then none should be included

    in the replacement string.


<<<<<<< HEAD

    ### Configuration
=======
    #### Examples explained
>>>>>>> 9594196d


    ```json

    "IterationMaps": {
      "^OriginalProject\\\\Path1(?=\\\\Sprint 2022)": "TargetProject\\AnotherPath\\NewTeam",
      "^OriginalProject\\\\Path1(?=\\\\Sprint 2020)": "TargetProject\\AnotherPath\\Archives\\Sprints 2020",
      "^OriginalProject\\\\Path2": "TargetProject\\YetAnotherPath\\Path2",
    },

    "AreaMaps": {
      "^OriginalProject\\\\(DescopeThis|DescopeThat)": "TargetProject\\Archive\\Descoped\\",
      "^OriginalProject\\\\(?!DescopeThis|DescopeThat)": "TargetProject\\NewArea\\",
    }

    ```


    - `"^OriginalProject\\\\Path1(?=\\\\Sprint 2022)": "TargetProject\\AnotherPath\\NewTeam",`

      In an iteration path, `OriginalProject\Path1` found at the beginning of the
      path, when followed by `\Sprint 2022`, will be replaced by
      `TargetProject\AnotherPath\NewTeam`.

      `OriginalProject\Path1\Sprint 2022\Sprint 01` will become
      `TargetProject\AnotherPath\NewTeam\Sprint 2022\Sprint 01` but
      `OriginalProject\Path1\Sprint 2020\Sprint 03` will _not_ be transformed by
      this rule.

    - `"^OriginalProject\\\\Path1(?=\\\\Sprint 2020)": "TargetProject\\AnotherPath\\Archives\\Sprints 2020",`

      In an iteration path, `OriginalProject\Path1` found at the beginning of the
      path, when followed by `\Sprint 2020`, will be replaced by
      `TargetProject\AnotherPath\Archives\\Sprints 2020`.

      `OriginalProject\Path1\Sprint 2020\Sprint 01` will become
      `TargetProject\AnotherPath\Archives\Sprint 2020\Sprint 01` but
      `OriginalProject\Path1\Sprint 2021\Sprint 03` will _not_ be transformed by
      this rule.

    - `"^OriginalProject\\\\Path2": "TargetProject\\YetAnotherPath\\Path2",`

      In an iteration path, `OriginalProject\Path2` will be replaced by
      `TargetProject\YetAnotherPath\Path2`.

    - `"^OriginalProject\\\\(DescopeThis|DescopeThat)": "TargetProject\\Archive\\Descoped\\",`

      In an area path, `OriginalProject\` found at the beginning of the path, when
      followed by either `DescopeThis` or `DescopeThat` will be replaced by `TargetProject\Archive\Descoped\`.

      `OriginalProject\DescopeThis\Area` will be transformed to
      `TargetProject\Archive\Descoped\DescopeThis\Area`.
      `OriginalProject\DescopeThat\Product` will be transformed to
      `TargetProject\Archive\Descoped\DescopeThat\Product`.

    - `"^OriginalProject\\\\(?!DescopeThis|DescopeThat)": "TargetProject\\NewArea\\",`

      In an area path, `OriginalProject\` found at the beginning of the path will be
      replaced by `TargetProject\NewArea\` unless it is followed by `DescopeThis` or
      `DescopeThat`.

      `OriginalProject\ValidArea\` would be replaced by
      `TargetProject\NewArea\ValidArea\` but `OriginalProject\DescopeThis` would not
      be modified by this rule.

<<<<<<< HEAD
    ### PrefixProjectToNodes


    The `PrefixProjectToNodes` was an option that was used to prepend the source project name to the target set of nodes. This was super valuable when the target Project already has nodes and you dont want to merge them all together. This is now replaced by the `AreaMaps` and `IterationMaps` options.


    ```

    "IterationMaps": {
      "^SourceServer\\\\(.*)" , "TargetServer\\SourceServer\\$1",
    },

    "AreaMaps": {
       "^SourceServer\\\\(.*)" , "TargetServer\\SourceServer\\$1",
    }

    ```



=======
>>>>>>> 9594196d
    ### More Complex Regex


    Before your migration starts it will validate that all of the Areas and Iterations from the **Source** work items revisions exist on the **Target**. Any that do not exist will be flagged in the logs and if and the migration will stop just after it outputs a list of the missing nodes.


<<<<<<< HEAD
    Our algorithm that converts the Source nodes to Target nodes processes the mappings at that time. This means that any valid mapped nodes will never be caught by the `This path is not anchored in the source project` message as they are already altered to be valid.
=======
    Our algorithm that converts the Source nodes to Target nodes processes the [mappings](https://nkdagility.com/learn/azure-devops-migration-tools/Reference/v1/Processors/WorkItemMigrationContext/#iteration-maps-and-area-maps) at that time. This means that any valid mapped nodes will never be caught by the `This path is not anchored in the source project` message as they are already altered to be valid.
>>>>>>> 9594196d


    > We recently updated the logging for this part of the system to more easily debug both your mappings and to see what they system is doing with the nodes and their current state. You can set `"LogLevel": "Debug"` to see the details.


<<<<<<< HEAD
    To add a mapping, you can follow the documentation with this being the simplest way:
=======
    To add a mapping, you can follow [the documentation](https://nkdagility.com/learn/azure-devops-migration-tools/Reference/v1/Processors/WorkItemMigrationContext/#iteration-maps-and-area-maps) with this being the simplest way:
>>>>>>> 9594196d


    ```

    "IterationMaps": {
      "WorkItemMovedFromProjectName\\\\Iteration 1": "TargetProject\\Sprint 1",
    },

    "AreaMaps": {
       "WorkItemMovedFromProjectName\\\\Team 2": "TargetProject\\ProductA\\Team 2",
    }

    ```

    Or you can use regular expressions to match the missing area or iteration paths:


    ```

    "IterationMaps": {
      "^OriginalProject\\\\Path1(?=\\\\Sprint 2022)": "TargetProject\\AnotherPath\\NewTeam",
      "^OriginalProject\\\\Path1(?=\\\\Sprint 2020)": "TargetProject\\AnotherPath\\Archives\\Sprints 2020",
      "^OriginalProject\\\\Path2": "TargetProject\\YetAnotherPath\\Path2",
    },

    "AreaMaps": {
      "^OriginalProject\\\\(DescopeThis|DescopeThat)": "TargetProject\\Archive\\Descoped\\",
      "^OriginalProject\\\\(?!DescopeThis|DescopeThat)": "TargetProject\\NewArea\\",
    }

    ```


    If you want to use the matches in the replacement you can use the following:


    ```

    "IterationMaps": {
      "^\\\\oldproject1(?:\\\\([^\\\\]+))?\\\\([^\\\\]+)$": "TargetProject\\Q1\$2",
    }

    ```

    If the olf iteration path was `\oldproject1\Custom Reporting\Sprint 13`, then this would result in a match for each Iteration node after the project node. You would then be able to reference any of the nodes using "$" and then the number of the match.



    Regular expressions are much more difficult to build and debug so it is a good idea to use a [regular expression tester](https://regex101.com/) to check that you are matching the right things and to build them in ChatGTP.


    _NOTE: You need `\\` to escape a `\` the pattern, and `\\` to escape a `\` in JSON. Therefor on the left of the match you need 4 `\` to represent the `\\` for the pattern and only 2 `\` in the match_ 


    ![image](https://github.com/nkdAgility/azure-devops-migration-tools/assets/5205575/2cf50929-7ea9-4a71-beab-dd8ff3b5b2a8)


    ### Example with PrefixProjectToNodes 


    This will prepend a bucket to the area and iteration paths. This is useful when you want to keep the original paths but also want to be able to identify them as being from the original project.


    ```json


    ```json

    "AreaMaps": {
      "^OriginalProject(?:\\\\([^\\\\]+))?\\\\([^\\\\]+)$": "TargetProject\\BucketForIncommingAreas\$2",
    },

    "IterationMaps": {
      "^OriginalProject(?:\\\\([^\\\\]+))?\\\\([^\\\\]+)$": "TargetProject\\BucketForIncommingInterations\$2",
    }

    ```


    ### Example with AreaMaps and IterationMaps


    ```

    "CommonEnrichersConfig": [
        {
        "$type": "TfsNodeStructureOptions",
        "PrefixProjectToNodes": false,
        "NodeBasePaths": [],
        "AreaMaps": {
          "^Skypoint Cloud$" : "MigrationTest5"
        },
        "IterationMaps": {
          "^Skypoint Cloud\\\\Sprint 1$" : "MigrationTest5\\Sprint 1"
        },
        "ShouldCreateMissingRevisionPaths": true,
        "ReplicateAllExistingNodes":  true
      }
    ],

    ```
<<<<<<< HEAD


    ## <a name="NodeBasePath"></a>NodeBasePath Configuration

    The `NodeBasePaths` entry allows the filtering of the nodes to be replicated on the target projects. To try to explain the correct usage let us assume that we have a source team project `SourceProj` with the following node structures


    - AreaPath
       - SourceProj
       - SourceProj\Team 1
       - SourceProj\Team 2
       - SourceProj\Team 2\Sub-Area
       - SourceProj\Team 3
    - IterationPath
       - SourceProj
       - SourceProj\Sprint 1
       - SourceProj\Sprint 2
       - SourceProj\Sprint 2\Sub-Iteration
       - SourceProj\Sprint 3

    Depending upon what node structures you wish to migrate you would need the following settings. Exclusions are also possible by prefixing a path with an exclamation mark `!`. Example are


    | | |

    |-|-|

    | Intention    | Migrate all areas and iterations and all Work Items

    | NodeBasePath | `[]`

    | Comment      | The same AreaPath and Iteration Paths are created on the target as on the source. Hence, all migrated WI remain in their existing area and iteration paths

    ||

    | Intention    | Only migrate area path `Team 2` and it associated Work Items, but all iteration paths

    | NodeBasePath | `["Team 2", "Sprint"]`

    | Comment      | Only the area path ending `Team 2` will be migrated. <br>The `WIQLQueryBit` should be edited to limit the WI migrated to this area path e.g. add `AND [System.AreaPath] UNDER 'SampleProject\\Team 2'` . <br> The migrated WI will have an area path of `TargetProj\Team 2` but retain their iteration paths matching the sprint name on the source

    ||

    | Intention    | Only migrate iterations structure

    | NodeBasePath | `["Sprint"]`

    | Comment      | Only the area path ending `Team 2` will be migrated<br>All the iteration paths will be migrated. <br> The migrated WI will have the default area path of `TargetProj` as their source area path was not migrated i.e. `TargetProj`<br> The migrated WI will have an iteration path match the sprint name on the source

    ||

    | Intention    | Move all WI to the existing area and iteration paths on the targetProj

    | NodeBasePath | `["DUMMY VALUE"]`

    | Comment      | As the `NodeBasePath` does not match any source area or iteration path no nodes are migrated. <br>Migrated WI will be assigned to any matching area or iteration paths. If no matching ones can be found they will default to the respective root values

    ||

    | Intention    | Move the `Team 2` area, but not its `Sub-Area`

    | NodeBasePath | `["Team 2", "!Team 2\\SubArea"]`

    | Comment      | The Work Items will have to be restricted to the right areas, e.g. with `AND [System.AreaPath] UNDER 'SampleProject\\Team 2' AND [System.AreaPath] NOT UNDER 'SampleProject\\Team 2\\Sub-Area'`, otherwise their migratin will fail
=======
>>>>>>> 9594196d
- topic: introduction
  path: /docs/Reference/v2/ProcessorEnrichers/TfsNodeStructure-introduction.md
  exists: true
  markdown: ''

---<|MERGE_RESOLUTION|>--- conflicted
+++ resolved
@@ -30,13 +30,8 @@
   defaultValue: '{}'
 - parameterName: Enabled
   type: Boolean
-<<<<<<< HEAD
   description: If enabled this will run this migrator
   defaultValue: true
-=======
-  description: For internal use
-  defaultValue: missng XML code comments
->>>>>>> 9594196d
 - parameterName: IterationMaps
   type: Dictionary
   description: Remapping rules for iteration paths, implemented with regular expressions. The rules apply with a higher priority than the `PrefixProjectToNodes`, that is, if no rule matches the path and the `PrefixProjectToNodes` option is enabled, then the old `PrefixProjectToNodes` behavior is applied.
@@ -74,7 +69,6 @@
 - topic: notes
   path: /docs/Reference/v2/ProcessorEnrichers/TfsNodeStructure-notes.md
   exists: true
-<<<<<<< HEAD
   markdown: >2-
 
 
@@ -88,81 +82,20 @@
     You have two options to solve this problem:
 
 
+    <<<<<<< HEAD
+
     1. You can manually create the mentioned work items. This is a good option if you have a small number of work items or a small number of missing nodes. This will not work if you have work items that were moved from one project to another. Those Nodes are impossible to create in the target project.
 
+    =======
+
+    1. You can manualy create the mentioned work items. This is a good option if you have a small number of work items or a small number of missing nodes. This will not work if you have work items that were moved from one project to another. Those Nodes are imposible to create in the target project.
+
+    >>>>>>> origin/master
+
     1. You can use the `AreaMaps` and `IterationMaps` to remap the nodes to existing nodes in the target project. This is a good option if you have a large number of work items or a large number of missing nodes.
 
 
     ### Overview
-=======
-  markdown: >-
-    ## <a name="NodeBasePath"></a>NodeBasePath Configuration ##
-
-    The `NodeBasePaths` entry allows the filtering of the nodes to be replicated on the target projects. To try to explain the correct usage let us assume that we have a source team project `SourceProj` with the following node structures
-
-
-    - AreaPath
-       - SourceProj
-       - SourceProj\Team 1
-       - SourceProj\Team 2
-       - SourceProj\Team 2\Sub-Area
-       - SourceProj\Team 3
-    - IterationPath
-       - SourceProj
-       - SourceProj\Sprint 1
-       - SourceProj\Sprint 2
-       - SourceProj\Sprint 2\Sub-Iteration
-       - SourceProj\Sprint 3
-
-    Depending upon what node structures you wish to migrate you would need the following settings. Exclusions are also possible by prefixing a path with an exclamation mark `!`. Example are
-
-
-    | | |
-
-    |-|-|
-
-    | Intention    | Migrate all areas and iterations and all Work Items
-
-    | NodeBasePath | `[]`
-
-    | Comment      | The same AreaPath and Iteration Paths are created on the target as on the source. Hence, all migrated WI remain in their existing area and iteration paths
-
-    ||
-
-    | Intention    | Only migrate area path `Team 2` and it associated Work Items, but all iteration paths
-
-    | NodeBasePath | `["Team 2", "Sprint"]`
-
-    | Comment      | Only the area path ending `Team 2` will be migrated. <br>The `WIQLQueryBit` should be edited to limit the WI migrated to this area path e.g. add `AND [System.AreaPath] UNDER 'SampleProject\\Team 2'` . <br> The migrated WI will have an area path of `TargetProj\Team 2` but retain their iteration paths matching the sprint name on the source
-
-    ||
-
-    | Intention    | Only migrate iterations structure
-
-    | NodeBasePath | `["Sprint"]`
-
-    | Comment      | Only the area path ending `Team 2` will be migrated<br>All the iteration paths will be migrated. <br> The migrated WI will have the default area path of `TargetProj` as their source area path was not migrated i.e. `TargetProj`<br> The migrated WI will have an iteration path match the sprint name on the source
-
-    ||
-
-    | Intention    | Move all WI to the existing area and iteration paths on the targetProj
-
-    | NodeBasePath | `["DUMMY VALUE"]`
-
-    | Comment      | As the `NodeBasePath` does not match any source area or iteration path no nodes are migrated. <br>Migrated WI will be assigned to any matching area or iteration paths. If no matching ones can be found they will default to the respective root values
-
-    ||
-
-    | Intention    | Move the `Team 2` area, but not its `Sub-Area`
-
-    | NodeBasePath | `["Team 2", "!Team 2\\SubArea"]`
-
-    | Comment      | The Work Items will have to be restricted to the right areas, e.g. with `AND [System.AreaPath] UNDER 'SampleProject\\Team 2' AND [System.AreaPath] NOT UNDER 'SampleProject\\Team 2\\Sub-Area'`, otherwise their migratin will fail
-
-
-
-    # Iteration Maps and Area Maps
->>>>>>> 9594196d
 
 
     These two configuration elements apply after the `NodeBasePaths` selector, i.e.
@@ -228,12 +161,8 @@
     in the replacement string.
 
 
-<<<<<<< HEAD
 
     ### Configuration
-=======
-    #### Examples explained
->>>>>>> 9594196d
 
 
     ```json
@@ -299,7 +228,8 @@
       `TargetProject\NewArea\ValidArea\` but `OriginalProject\DescopeThis` would not
       be modified by this rule.
 
-<<<<<<< HEAD
+    <<<<<<< HEAD
+
     ### PrefixProjectToNodes
 
 
@@ -320,29 +250,23 @@
 
 
 
-=======
->>>>>>> 9594196d
+    =======
+
+    >>>>>>> origin/master
+
     ### More Complex Regex
 
 
     Before your migration starts it will validate that all of the Areas and Iterations from the **Source** work items revisions exist on the **Target**. Any that do not exist will be flagged in the logs and if and the migration will stop just after it outputs a list of the missing nodes.
 
 
-<<<<<<< HEAD
     Our algorithm that converts the Source nodes to Target nodes processes the mappings at that time. This means that any valid mapped nodes will never be caught by the `This path is not anchored in the source project` message as they are already altered to be valid.
-=======
-    Our algorithm that converts the Source nodes to Target nodes processes the [mappings](https://nkdagility.com/learn/azure-devops-migration-tools/Reference/v1/Processors/WorkItemMigrationContext/#iteration-maps-and-area-maps) at that time. This means that any valid mapped nodes will never be caught by the `This path is not anchored in the source project` message as they are already altered to be valid.
->>>>>>> 9594196d
 
 
     > We recently updated the logging for this part of the system to more easily debug both your mappings and to see what they system is doing with the nodes and their current state. You can set `"LogLevel": "Debug"` to see the details.
 
 
-<<<<<<< HEAD
     To add a mapping, you can follow the documentation with this being the simplest way:
-=======
-    To add a mapping, you can follow [the documentation](https://nkdagility.com/learn/azure-devops-migration-tools/Reference/v1/Processors/WorkItemMigrationContext/#iteration-maps-and-area-maps) with this being the simplest way:
->>>>>>> 9594196d
 
 
     ```
@@ -444,7 +368,6 @@
     ],
 
     ```
-<<<<<<< HEAD
 
 
     ## <a name="NodeBasePath"></a>NodeBasePath Configuration
@@ -509,8 +432,6 @@
     | NodeBasePath | `["Team 2", "!Team 2\\SubArea"]`
 
     | Comment      | The Work Items will have to be restricted to the right areas, e.g. with `AND [System.AreaPath] UNDER 'SampleProject\\Team 2' AND [System.AreaPath] NOT UNDER 'SampleProject\\Team 2\\Sub-Area'`, otherwise their migratin will fail
-=======
->>>>>>> 9594196d
 - topic: introduction
   path: /docs/Reference/v2/ProcessorEnrichers/TfsNodeStructure-introduction.md
   exists: true
